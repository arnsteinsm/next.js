--- conflicted
+++ resolved
@@ -13,12 +13,8 @@
 const App = app ? evalScript(app).default : DefaultApp
 const Component = evalScript(component).default
 
-<<<<<<< HEAD
-export const router = new Router(location.href, { Component })
+export const router = new Router(window.location.href, { Component })
 
-=======
-const router = new Router(window.location.href, { Component })
->>>>>>> 142a6e37
 const headManager = new HeadManager()
 const container = document.getElementById('__next')
 const appProps = { Component, props, router, headManager }
